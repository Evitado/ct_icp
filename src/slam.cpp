#define MALLOC_CHECK_ 2

#include <iostream>
#include <string>

#define _USE_MATH_DEFINES

#include <math.h>
#include <vector>
#include <chrono>
#include <thread>

#include <yaml-cpp/yaml.h>
#include <tclap/CmdLine.h>

#include <SlamCore/eval.h>
#include <SlamCore/generic_tools.h>
#include <SlamCore/utils.h>

#include "ct_icp/odometry.h"
#include "ct_icp/dataset.h"
#include "ct_icp/io.h"
#include "ct_icp/utils.h"
#include "ct_icp/config.h"

#if CT_ICP_WITH_VIZ == 1

#include "ct_icp/viz3d_utils.h"
#include <SlamCore-viz3d/viz3d_utils.h>
#include <SlamCore-viz3d/viz3d_windows.h>

class SlamControlWindow : public viz3d::ImGuiWindow {
public:
    using viz3d::ImGuiWindow::ImGuiWindow;

    void DrawImGUIContent() override {
        ImGui::Checkbox("Pause", &is_on_pause);
        if (ImGui::Button("Stop")) {
            is_stopped = true;
            std::exit(0);
        }
    }

    void WaitIfOnPause() {
        while (is_on_pause)
            std::this_thread::sleep_for(std::chrono::duration<double, std::milli>(10.));
    }

protected:
    bool is_on_pause = false;
    bool is_stopped = false;
};

#endif


using namespace ct_icp;

namespace ct_icp {

    enum SLAM_VIZ_MODE {
        AGGREGATED,     // Will display all aggregated frames
        KEYPOINTS       // Will display at each step the keypoints used
    };

    // Parameters to run the SLAM
    struct SLAMOptions {

        std::vector<DatasetOptions> dataset_options_vector;

        OdometryOptions odometry_options;

        int max_num_threads = 1; // The maximum number of threads running in parallel the Dataset acquisition

        bool suspend_on_failure = false; // Whether to suspend the execution once an error is detected

        bool save_trajectory = true; // whether to save the trajectory

        std::string output_dir = "./outputs"; // The output path (relative or absolute) to save the pointclouds

        bool all_sequences = true; // Whether to run the algorithm on all sequences of the dataset found on disk

        std::string sequence; // The desired sequence (only applicable if `all_sequences` is false)

        bool with_viz3d = true; // Whether to display timing and debug information

        bool with_queue_window = false; // Whether to display the queue window (to save PLY files)

        SLAM_VIZ_MODE viz_mode = KEYPOINTS; // The visualization mode for the point clouds (in AGGREGATED, KEYPOINTS)
    };

}

#define OPTION_CLAUSE(node_name, option_name, param_name, type) \
if(node_name[#param_name]) {                                   \
option_name . param_name = node_name [ #param_name ] . as < type >();\
}

/* ------------------------------------------------------------------------------------------------------------------ */
SLAMOptions read_config(const std::string &config_path) {
    ct_icp::SLAMOptions options;

    try {
        YAML::Node slam_node = YAML::LoadFile(config_path);
        // Read the slam_node

        OPTION_CLAUSE(slam_node, options, max_num_threads, int);
        OPTION_CLAUSE(slam_node, options, save_trajectory, bool);
        OPTION_CLAUSE(slam_node, options, suspend_on_failure, bool);
        OPTION_CLAUSE(slam_node, options, output_dir, std::string);
        OPTION_CLAUSE(slam_node, options, sequence, std::string);
        OPTION_CLAUSE(slam_node, options, all_sequences, bool);
        OPTION_CLAUSE(slam_node, options, with_viz3d, bool);


        if (!options.output_dir.empty() && options.output_dir[options.output_dir.size() - 1] != '/')
            options.output_dir += '/';
        OPTION_CLAUSE(slam_node, options, with_viz3d, bool);


        CHECK(slam_node["dataset_options"]) << "The node dataset_options must be specified in the config";
        auto dataset_node = slam_node["dataset_options"];
        options.dataset_options_vector = yaml_to_dataset_options_vector(dataset_node);

        if (slam_node["odometry_options"]) {
            auto odometry_node = slam_node["odometry_options"];
            auto &odometry_options = options.odometry_options;
            options.odometry_options = ct_icp::yaml_to_odometry_options(odometry_node);
        }

        if (options.with_viz3d && slam_node["viz_mode"]) {
            auto viz_mode_str = slam_node["viz_mode"].as<std::string>();
            CHECK(viz_mode_str == "AGGREGATED" || viz_mode_str == "KEYPOINTS");

            if (viz_mode_str == "AGGREGATED") {
                options.viz_mode = AGGREGATED;
                options.odometry_options.debug_viz = false;
                options.odometry_options.ct_icp_options.debug_viz = false;
            }
            if (viz_mode_str == "KEYPOINTS") {
                options.odometry_options.debug_viz = true;
                options.odometry_options.ct_icp_options.debug_viz = true;
                options.viz_mode = KEYPOINTS;
            }
        }
    } catch (...) {
        LOG(FATAL) << "Error while reading the config file " << config_path << std::endl;
        throw;
    }

    return options;
}

/* ------------------------------------------------------------------------------------------------------------------ */
// Parse Program Arguments
SLAMOptions read_arguments(int argc, char **argv) {

    try {
        TCLAP::CmdLine cmd("Runs the Elastic_ICP-SLAM on all sequences of the selected odometry dataset", ' ', "0.9");
        TCLAP::ValueArg<std::string> config_arg("c", "config",
                                                "Path to the yaml configuration file on disk",
                                                true, "", "string");

        cmd.add(config_arg);

        // Parse the arguments of the command line
        cmd.parse(argc, argv);

        std::string config_path = config_arg.getValue();
        CHECK(!config_path.empty()) << "The path to the config is required and cannot be empty";

        return read_config(config_path);

    } catch (TCLAP::ArgException &e) {
        std::cerr << "Error: " << e.error() << " for arg " << e.argId() << std::endl;
        exit(1);
    }
}

/* ------------------------------------------------------------------------------------------------------------------ */
// Run the SLAM on the different sequences
int main(int argc, char **argv) {
    slam::setup_signal_handler(argc, argv);

    // Read Command line arguments
    const auto options = read_arguments(argc, argv);

    // Build the Output_dir
    for (auto &dataset_options: options.dataset_options_vector) {
        CHECK(fs::exists(dataset_options.root_path))
                        << "The directory " << dataset_options.root_path << " does not exist";
    }
    LOG(INFO) << "Creating directory " << options.output_dir << std::endl;
    fs::create_directories(options.output_dir);

#if CT_ICP_WITH_VIZ
    std::unique_ptr<std::thread> gui_thread = nullptr;
    std::shared_ptr<slam::MultiPolyDataWindow> window_ptr = nullptr;
    std::shared_ptr<ct_icp::ShowAggregatedFramesCallback> callback = nullptr;
<<<<<<< HEAD
    std::shared_ptr<SlamControlWindow> ctrl_window_ptr = nullptr;
=======
    std::shared_ptr<ct_icp::PushFrameToQueueWindowCallback> queue_callback = nullptr;
    std::shared_ptr<SlamControlWindow> ctrl_window_ptr = nullptr;
    std::shared_ptr<slam::PointCloudQueueVTKWindow> sliding_window_ptr = nullptr;
>>>>>>> 59811b43
    if (options.with_viz3d) {
        gui_thread = std::make_unique<std::thread>(viz3d::GUI::LaunchMainLoop, "CT-ICP SLAM");
        auto &instance = viz3d::GUI::Instance();
        window_ptr = std::make_shared<slam::MultiPolyDataWindow>("Aggregated Point Cloud");
        ctrl_window_ptr = std::make_shared<SlamControlWindow>("Control Window");
        instance.AddWindow(window_ptr);
        instance.AddWindow(ctrl_window_ptr);
        callback = std::make_shared<ct_icp::ShowAggregatedFramesCallback>(
                std::weak_ptr<slam::MultiPolyDataWindow>(window_ptr));
<<<<<<< HEAD
        window_ptr->SetSelectedField(callback->PointCloudGroupName(), "Z");
        window_ptr->SetSelectedField(callback->PosesGroupName(), "Coordinates");

=======
        if (options.with_queue_window) {
            sliding_window_ptr = std::make_shared<slam::PointCloudQueueVTKWindow>("Sliding VTK Window");
            instance.AddWindow(sliding_window_ptr);
            queue_callback = std::make_shared<ct_icp::PushFrameToQueueWindowCallback>(
                    std::weak_ptr<slam::PointCloudQueueVTKWindow>(sliding_window_ptr));
        }
        window_ptr->SetSelectedField(callback->PointCloudGroupName(), "Z");
        window_ptr->SetSelectedField(callback->PosesGroupName(), "Coordinates");
>>>>>>> 59811b43
    }
#endif

    fs::path options_root_path(options.output_dir);
    for (auto &dataset_option: options.dataset_options_vector) {
        auto dataset_name = ct_icp::DATASETEnumToString(dataset_option.dataset);
        LOG(INFO) << "Running the SLAM on dataset " << dataset_name << std::endl;
        auto dataset_output_dir = options_root_path / dataset_name;
        LOG(INFO) << "Output dir set to " << dataset_output_dir.string() << std::endl;
        if (!fs::exists(dataset_output_dir))
            fs::create_directories(dataset_output_dir);

        auto dataset = ct_icp::Dataset::LoadDataset(dataset_option);
        auto sequences = dataset.AllSequences();
        std::optional<std::vector<Pose>> ground_truth{};
        auto sequence_infos = dataset.AllSequenceInfo();

        int num_sequences = (int) sequences.size();
        std::map<std::string, slam::kitti::seq_errors> sequence_name_to_errors;
        bool dataset_with_gt = false;
        double all_seq_registration_elapsed_ms = 0.0;
        int all_seq_num_frames = 0;
        double average_rpe_on_seq = 0.0;
        int nb_seq_with_gt = 0;

        for (int i = 0; i < num_sequences; ++i) { //num_sequences

            auto &sequence_info = sequence_infos[i];
            auto &sequence = sequences[i];
            ground_truth.reset();
            if (dataset.HasGroundTruth(sequence_info.sequence_name))
                ground_truth.emplace(dataset.GetGroundTruth(sequence_info.sequence_name));
            ct_icp::Odometry ct_icp_odometry(&options.odometry_options);

#if CT_ICP_WITH_VIZ
            // Add Callbacks
            if (callback) {
                ct_icp_odometry.RegisterCallback(ct_icp::Odometry::OdometryCallback::FINISHED_REGISTRATION,
                                                 *callback);
            }
<<<<<<< HEAD
=======
            if (queue_callback)
                ct_icp_odometry.RegisterCallback(ct_icp::Odometry::OdometryCallback::FINISHED_REGISTRATION,
                                                 *queue_callback);
>>>>>>> 59811b43
#endif

            double registration_elapsed_ms = 0.0;
            double avg_number_of_attempts = 0.0;
            int frame_id(0);
            ct_icp::Odometry::RegistrationSummary summary;
            bool finished = false;

            // Lambda function which saves intermediary and final results to disk
            auto save_trajectory_and_metrics = [&] {
                avg_number_of_attempts /= frame_id;
                auto trajectory_frames = ct_icp_odometry.Trajectory();
                std::vector<slam::Pose> all_poses, mid_poses;
                all_poses.reserve(trajectory_frames.size() * 2);
                mid_poses.reserve(trajectory_frames.size());
                for (auto &frame: trajectory_frames) {
                    all_poses.push_back(frame.begin_pose);
                    all_poses.push_back(frame.end_pose);
                    mid_poses.push_back(frame.begin_pose.InterpolatePoseAlpha(frame.end_pose, 0.5,
                                                                              frame.begin_pose.dest_frame_id));
                }

                // Save Trajectory And Compute metrics for trajectory with ground truths
                std::string _sequence_name = sequence_info.sequence_name;
                if (options.save_trajectory) {
                    // Save trajectory to disk
                    auto filepath = dataset_output_dir / (_sequence_name + "_poses.ply");
                    try {
                        slam::SavePosesAsPLY(filepath, all_poses);
                    } catch (...) {
                        std::cerr << "Error while saving the poses to " << filepath << std::endl;
                        std::cerr << "Make sure output directory " << options.output_dir << " exists" << std::endl;
                        if (options.suspend_on_failure) {
#if CT_ICP_WITH_VIZ
                            if (gui_thread) {
                                viz3d::GUI::Instance().SignalClose();
                                gui_thread->join();
                            }
#endif
                        }
                        throw;
                    }
                }

                // Evaluation
                if (ground_truth) {
                    dataset_with_gt = true;
                    nb_seq_with_gt++;

                    auto poses_trajectory = slam::LinearContinuousTrajectory::Create(
                            std::vector<Pose>(ground_truth.value()));

                    auto seq_error = slam::kitti::EvaluatePoses(mid_poses,
                                                                poses_trajectory,
                                                                ct_icp::IsDrivingDataset(dataset_option.dataset));
                    seq_error.finished = finished;
                    seq_error.success = summary.success;
                    seq_error.average_elapsed_ms = registration_elapsed_ms / frame_id;
                    seq_error.mean_num_attempts = avg_number_of_attempts;

                    std::cout << "[RESULTS] Sequence " << _sequence_name << std::endl;
                    std::cout << "Average Number of Attempts : " << avg_number_of_attempts << std::endl;
                    std::cout << "Mean RPE : " << seq_error.mean_rpe << std::endl;
                    std::cout << "Mean APE : " << seq_error.mean_ape << std::endl;
                    std::cout << "Max APE : " << seq_error.max_ape << std::endl;
                    std::cout << "Mean Local Error : " << seq_error.mean_local_err << std::endl;
                    std::cout << "Max Local Error : " << seq_error.max_local_err << std::endl;
                    std::cout << "Index Max Local Error : " << seq_error.index_max_local_err << std::endl;
                    std::cout << "Average Duration : " << registration_elapsed_ms / frame_id << std::endl;
                    std::cout << std::endl;

                    average_rpe_on_seq += seq_error.mean_rpe;

                    {
                        sequence_name_to_errors[_sequence_name] = seq_error;
                        // Save Metrics to file
                        auto node = slam::kitti::GenerateMetricYAMLNode(sequence_name_to_errors);
                        std::ofstream file((dataset_output_dir / "metrics.yaml").string());
                        file << node;
                        file.close();
                    };
                }
            };

            // Launches the iterations
            while (sequence->HasNext()) {
                auto time_start_frame = std::chrono::steady_clock::now();
                auto frame = sequence->NextFrame();

                auto time_read_pointcloud = std::chrono::steady_clock::now();

                summary = ct_icp_odometry.RegisterFrame(frame.points);
                avg_number_of_attempts += summary.number_of_attempts;
                auto time_register_frame = std::chrono::steady_clock::now();

                std::chrono::duration<double> total_elapsed = time_register_frame - time_start_frame;
                std::chrono::duration<double> registration_elapsed = time_register_frame - time_read_pointcloud;

                registration_elapsed_ms += registration_elapsed.count() * 1000;
                all_seq_registration_elapsed_ms += registration_elapsed.count() * 1000;

#if CT_ICP_WITH_VIZ
                if (options.with_viz3d) {
                    auto transform = slam::slam_to_vtk_transform(summary.frame.begin_pose.pose.Inverse());
                    window_ptr->ApplyTransform(callback->PointCloudGroupName(), transform);
                    window_ptr->ApplyTransform(callback->PosesGroupName(), transform);
                    ctrl_window_ptr->WaitIfOnPause();
                }
#endif
                if (!summary.success) {
                    std::cerr << "Error while running SLAM for sequence " << sequence_info.sequence_name <<
                              ", at frame index " << frame_id << ". Error Message: "
                              << summary.error_message << std::endl;
                    if (options.suspend_on_failure) {
#if CT_ICP_WITH_VIZ
                        if (options.with_viz3d) {
                            viz3d::GUI::Instance().SignalClose();
                            gui_thread->join();
                        }
#endif
                        exit(1);
                    }
                    break;
                }
                frame_id++;
                all_seq_num_frames++;
                if (frame_id % 1000 == 0)
                    // Save intermediary results
                    save_trajectory_and_metrics();
            }
            finished = true;
            save_trajectory_and_metrics();

#if CT_ICP_WITH_VIZ
            callback->Clear();
#endif
        }

        if (dataset_with_gt) {
            std::cout << std::endl;
            double all_seq_rpe_t = 0.0;
            double all_seq_rpe_r = 0.0;
            double num_total_errors = 0.0;
            for (auto &pair: sequence_name_to_errors) {
                for (auto &tab_error: pair.second.tab_errors) {
                    all_seq_rpe_t += tab_error.t_err;
                    all_seq_rpe_r += tab_error.r_err;
                    num_total_errors += 1;
                }
            }
            std::cout << "KITTI metric translation/rotation : " << (all_seq_rpe_t / num_total_errors) * 100 << " "
                      << (all_seq_rpe_r / num_total_errors) * 180.0 / M_PI << std::endl;
            std::cout << "Average RPE on seq : " << average_rpe_on_seq / nb_seq_with_gt;
        }

        std::cout << std::endl;
        std::cout << "Average registration time for all sequences (ms) : "
                  << all_seq_registration_elapsed_ms / all_seq_num_frames << std::endl;

    }

#if CT_ICP_WITH_VIZ
    if (gui_thread) {
        viz3d::GUI::Instance().SignalClose();
        gui_thread->join();
    }
#endif

    return 0;
}<|MERGE_RESOLUTION|>--- conflicted
+++ resolved
@@ -197,13 +197,9 @@
     std::unique_ptr<std::thread> gui_thread = nullptr;
     std::shared_ptr<slam::MultiPolyDataWindow> window_ptr = nullptr;
     std::shared_ptr<ct_icp::ShowAggregatedFramesCallback> callback = nullptr;
-<<<<<<< HEAD
-    std::shared_ptr<SlamControlWindow> ctrl_window_ptr = nullptr;
-=======
     std::shared_ptr<ct_icp::PushFrameToQueueWindowCallback> queue_callback = nullptr;
     std::shared_ptr<SlamControlWindow> ctrl_window_ptr = nullptr;
     std::shared_ptr<slam::PointCloudQueueVTKWindow> sliding_window_ptr = nullptr;
->>>>>>> 59811b43
     if (options.with_viz3d) {
         gui_thread = std::make_unique<std::thread>(viz3d::GUI::LaunchMainLoop, "CT-ICP SLAM");
         auto &instance = viz3d::GUI::Instance();
@@ -213,11 +209,6 @@
         instance.AddWindow(ctrl_window_ptr);
         callback = std::make_shared<ct_icp::ShowAggregatedFramesCallback>(
                 std::weak_ptr<slam::MultiPolyDataWindow>(window_ptr));
-<<<<<<< HEAD
-        window_ptr->SetSelectedField(callback->PointCloudGroupName(), "Z");
-        window_ptr->SetSelectedField(callback->PosesGroupName(), "Coordinates");
-
-=======
         if (options.with_queue_window) {
             sliding_window_ptr = std::make_shared<slam::PointCloudQueueVTKWindow>("Sliding VTK Window");
             instance.AddWindow(sliding_window_ptr);
@@ -226,7 +217,6 @@
         }
         window_ptr->SetSelectedField(callback->PointCloudGroupName(), "Z");
         window_ptr->SetSelectedField(callback->PosesGroupName(), "Coordinates");
->>>>>>> 59811b43
     }
 #endif
 
@@ -267,12 +257,9 @@
                 ct_icp_odometry.RegisterCallback(ct_icp::Odometry::OdometryCallback::FINISHED_REGISTRATION,
                                                  *callback);
             }
-<<<<<<< HEAD
-=======
             if (queue_callback)
                 ct_icp_odometry.RegisterCallback(ct_icp::Odometry::OdometryCallback::FINISHED_REGISTRATION,
                                                  *queue_callback);
->>>>>>> 59811b43
 #endif
 
             double registration_elapsed_ms = 0.0;
