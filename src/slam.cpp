// TODO:
//  - Save configuration in a YAML file

//#include <omp.h>
#include <iostream>
#include <string>

#define _USE_MATH_DEFINES

#include <math.h>
#include <vector>
#include <chrono>
#include <thread>

#include <yaml-cpp/yaml.h>
#include <tclap/CmdLine.h>


#include "ct_icp/odometry.hpp"
#include "ct_icp/dataset.hpp"
#include "ct_icp/io.hpp"
#include "evaluate_slam.hpp"
#include "ct_icp/utils.hpp"

#ifdef CT_ICP_WITH_VIZ

#include <viz3d/engine.hpp>
#include <imgui.h>


struct ControlSlamWindow : viz::ExplorationEngine::GUIWindow {

    explicit ControlSlamWindow(std::string &&winname) :
            viz::ExplorationEngine::GUIWindow(std::move(winname), &open) {}

    void DrawContent() override {
        ImGui::Checkbox("Pause the SLAM", &pause_button);
    };

    [[nodiscard]] bool ContinueSLAM() const {
        return !pause_button;
    }

    bool pause_button = false;
    bool open = true;
};

#endif


using namespace ct_icp;


namespace ct_icp {


    // Parameters to run the SLAM
    struct SLAMOptions {

        DatasetOptions dataset_options;

        OdometryOptions odometry_options;

        int max_num_threads = 1; // The maximum number of threads running in parallel the Dataset acquisition

        bool suspend_on_failure = false; // Whether to suspend the execution once an error is detected

        bool save_trajectory = true; // whether to save the trajectory

        std::string output_dir = "./outputs"; // The output path (relative or absolute) to save the pointclouds

        bool all_sequences = true;

        std::string sequence; // The desired sequence (only applicable if `all_sequences` is false)

        int start_index = 0; // The start index of the sequence (only applicable if `all_sequences` is false)

        int max_frames = -1; // The maximum number of frames to register (if -1 all frames in the Dataset are registered)

        bool display_debug = true; // Whether to display timing and debug information

        bool display_aggregated_frames = false; // Whether to show CT_ICP's debug information or the aggregated frames
    };

}

#define OPTION_CLAUSE(node_name, option_name, param_name, type) \
if(node_name[#param_name]) {                                   \
option_name . param_name = node_name [ #param_name ] . as < type >();\
}

SLAMOptions read_config(const std::string &config_path) {
    ct_icp::SLAMOptions options;

    try {
        YAML::Node slam_node = YAML::LoadFile(config_path);
        // Read the slam_node

        OPTION_CLAUSE(slam_node, options, max_num_threads, int);
        OPTION_CLAUSE(slam_node, options, save_trajectory, bool);
        OPTION_CLAUSE(slam_node, options, suspend_on_failure, bool);
        OPTION_CLAUSE(slam_node, options, output_dir, std::string);
        OPTION_CLAUSE(slam_node, options, sequence, std::string);
        OPTION_CLAUSE(slam_node, options, start_index, int);
        OPTION_CLAUSE(slam_node, options, all_sequences, bool);
        OPTION_CLAUSE(slam_node, options, display_aggregated_frames, bool);

        if (!options.output_dir.empty() && options.output_dir[options.output_dir.size() - 1] != '/')
            options.output_dir += '/';
        OPTION_CLAUSE(slam_node, options, max_frames, int);
        OPTION_CLAUSE(slam_node, options, display_debug, bool);

        CHECK(slam_node["dataset_options"]) << "The node dataset_options must be specified in the config";
        auto dataset_node = slam_node["dataset_options"];
        auto &dataset_options = options.dataset_options;

        if (dataset_node["dataset"]) {
            auto dataset = dataset_node["dataset"].as<std::string>();
<<<<<<< HEAD
            CHECK(dataset == "KITTI_raw" || dataset == "KITTI_CARLA" || dataset == "KITTI" ||
            dataset == "KITTI-360" || dataset == "NCLT" || dataset == "PLY_DIRECTORY");
=======
            CHECK(dataset == "KITTI_raw" || dataset == "KITTI_CARLA" || dataset == "KITTI" || dataset == "KITTI-360" ||
                  dataset == "NCLT");
>>>>>>> 6ed0f855
            if (dataset == "KITTI_raw")
                dataset_options.dataset = KITTI_raw;
            if (dataset == "KITTI_CARLA")
                dataset_options.dataset = KITTI_CARLA;
            if (dataset == "KITTI")
                dataset_options.dataset = KITTI;
            if (dataset == "KITTI-360")
                dataset_options.dataset = KITTI_360;
            if (dataset == "NCLT")
                dataset_options.dataset = NCLT;
            if (dataset == "PLY_DIRECTORY")
              dataset_options.dataset = PLY_DIRECTORY;
        }
        OPTION_CLAUSE(dataset_node, dataset_options, root_path, std::string);
        OPTION_CLAUSE(dataset_node, dataset_options, fail_if_incomplete, bool);
        OPTION_CLAUSE(dataset_node, dataset_options, min_dist_lidar_center, float);
        OPTION_CLAUSE(dataset_node, dataset_options, nclt_num_aggregated_pc, int);
        OPTION_CLAUSE(dataset_node, dataset_options, max_dist_lidar_center, float);

        if (slam_node["odometry_options"]) {
            auto odometry_node = slam_node["odometry_options"];
            auto &odometry_options = options.odometry_options;

            OPTION_CLAUSE(odometry_node, odometry_options, voxel_size, double);
            OPTION_CLAUSE(odometry_node, odometry_options, sample_voxel_size, double);
            OPTION_CLAUSE(odometry_node, odometry_options, max_distance, double);
            OPTION_CLAUSE(odometry_node, odometry_options, max_num_points_in_voxel, double);
            OPTION_CLAUSE(odometry_node, odometry_options, max_num_points_in_voxel, int);
            OPTION_CLAUSE(odometry_node, odometry_options, debug_print, bool);
            OPTION_CLAUSE(odometry_node, odometry_options, debug_viz, bool);

            OPTION_CLAUSE(odometry_node, odometry_options, min_distance_points, double);
            OPTION_CLAUSE(odometry_node, odometry_options, distance_error_threshold, double);
            OPTION_CLAUSE(odometry_node, odometry_options, init_num_frames, int);
            OPTION_CLAUSE(odometry_node, odometry_options, init_voxel_size, double);
            OPTION_CLAUSE(odometry_node, odometry_options, init_sample_voxel_size, double);
            OPTION_CLAUSE(odometry_node, odometry_options, log_to_file, bool);
            OPTION_CLAUSE(odometry_node, odometry_options, log_file_destination, std::string);

            OPTION_CLAUSE(odometry_node, odometry_options, robust_registration, bool);
            OPTION_CLAUSE(odometry_node, odometry_options, robust_full_voxel_threshold, double);
            OPTION_CLAUSE(odometry_node, odometry_options, robust_fail_early, bool);
            OPTION_CLAUSE(odometry_node, odometry_options, robust_num_attempts, int);
            OPTION_CLAUSE(odometry_node, odometry_options, robust_max_voxel_neighborhood, int);
            OPTION_CLAUSE(odometry_node, odometry_options, robust_threshold_relative_orientation, double)
            OPTION_CLAUSE(odometry_node, odometry_options, robust_threshold_ego_orientation, double);


            if (odometry_node["motion_compensation"]) {
                auto compensation = odometry_node["motion_compensation"].as<std::string>();
                CHECK(compensation == "NONE" || compensation == "CONSTANT_VELOCITY" ||
                      compensation == "ITERATIVE" || compensation == "CONTINUOUS");
                if (compensation == "NONE")
                    odometry_options.motion_compensation = ct_icp::NONE;
                else if (compensation == "CONSTANT_VELOCITY")
                    odometry_options.motion_compensation = ct_icp::CONSTANT_VELOCITY;
                else if (compensation == "ITERATIVE")
                    odometry_options.motion_compensation = ct_icp::ITERATIVE;
                else if (compensation == "CONTINUOUS")
                    odometry_options.motion_compensation = ct_icp::CONTINUOUS;
                else
                    CHECK(false) << "The `motion_compensation` " << compensation << " is not supported." << std::endl;
            }

            if (odometry_node["initialization"]) {
                auto initialization = odometry_node["initialization"].as<std::string>();
                CHECK(initialization == "INIT_NONE" || initialization == "INIT_CONSTANT_VELOCITY");
                if (initialization == "INIT_NONE")
                    odometry_options.initialization = ct_icp::INIT_NONE;
                else if (initialization == "INIT_CONSTANT_VELOCITY")
                    odometry_options.initialization = ct_icp::INIT_CONSTANT_VELOCITY;
                else
                    CHECK(false) << "The `initialization` " << initialization << " is not supported." << std::endl;
            }


            if (odometry_node["ct_icp_options"]) {
                auto icp_node = odometry_node["ct_icp_options"];
                auto &icp_options = odometry_options.ct_icp_options;

                OPTION_CLAUSE(icp_node, icp_options, threshold_voxel_occupancy, int);
                OPTION_CLAUSE(icp_node, icp_options, size_voxel_map, double);
                OPTION_CLAUSE(icp_node, icp_options, num_iters_icp, int);
                OPTION_CLAUSE(icp_node, icp_options, min_number_neighbors, int);
                OPTION_CLAUSE(icp_node, icp_options, voxel_neighborhood, short);
                OPTION_CLAUSE(icp_node, icp_options, max_number_neighbors, int);
                OPTION_CLAUSE(icp_node, icp_options, max_dist_to_plane_ct_icp, double);
                OPTION_CLAUSE(icp_node, icp_options, threshold_orientation_norm, double);
                OPTION_CLAUSE(icp_node, icp_options, threshold_translation_norm, double);
                OPTION_CLAUSE(icp_node, icp_options, debug_print, bool);
                OPTION_CLAUSE(icp_node, icp_options, point_to_plane_with_distortion, bool);
                OPTION_CLAUSE(icp_node, icp_options, num_closest_neighbors, int);
                OPTION_CLAUSE(icp_node, icp_options, beta_constant_velocity, double);
                OPTION_CLAUSE(icp_node, icp_options, beta_location_consistency, double);
                OPTION_CLAUSE(icp_node, icp_options, beta_small_velocity, double);
                OPTION_CLAUSE(icp_node, icp_options, beta_orientation_consistency, double);
                OPTION_CLAUSE(icp_node, icp_options, ls_max_num_iters, int);
                OPTION_CLAUSE(icp_node, icp_options, ls_num_threads, int);
                OPTION_CLAUSE(icp_node, icp_options, ls_sigma, double);
                OPTION_CLAUSE(icp_node, icp_options, ls_tolerant_min_threshold, double);
                OPTION_CLAUSE(icp_node, icp_options, debug_viz, bool);

                if (options.display_aggregated_frames) {
                    icp_options.debug_viz = false;
                    odometry_options.debug_viz = false;
                }

                if (icp_node["distance"]) {
                    auto distance = icp_node["distance"].as<std::string>();
                    CHECK(distance == "CT_POINT_TO_PLANE" || distance == "POINT_TO_PLANE");
                    if (distance == "POINT_TO_PLANE")
                        icp_options.distance = POINT_TO_PLANE;
                    else
                        icp_options.distance = CT_POINT_TO_PLANE;
                }

                if (icp_node["solver"]) {
                    auto solver = icp_node["solver"].as<std::string>();
                    CHECK(solver == "GN" || solver == "CERES");
                    if (solver == "GN")
                        icp_options.solver = GN;
                    else
                        icp_options.solver = CERES;
                }

                if (icp_node["loss_function"]) {
                    auto loss_function = icp_node["loss_function"].as<std::string>();
                    std::vector<std::string> loss_functions{
                            "STANDARD",
                            "CAUCHY",
                            "HUBER",
                            "TOLERANT",
                            "TRUNCATED"};
                    auto location = std::find(loss_functions.begin(), loss_functions.end(), loss_function);
                    CHECK(location != loss_functions.end()) << "Unrecognised loss function " << loss_function;
                    if (loss_function == "STANDARD")
                        icp_options.loss_function = STANDARD;
                    if (loss_function == "CAUCHY")
                        icp_options.loss_function = CAUCHY;
                    if (loss_function == "HUBER")
                        icp_options.loss_function = HUBER;
                    if (loss_function == "TOLERANT")
                        icp_options.loss_function = TOLERANT;
                    if (loss_function == "TRUNCATED")
                        icp_options.loss_function = TRUNCATED;
                }
            }
        }


    } catch (...) {
        LOG(FATAL) << "Error while reading the config file " << config_path << std::endl;
        throw;
    }

    return options;
}


// Parse Program Arguments
// Note: a '/' character is appended to SLAMOptions.output_dir for nonempty directory path
SLAMOptions read_arguments(int argc, char **argv) {

    ct_icp::SLAMOptions options;

    try {
        TCLAP::CmdLine cmd("Runs the Elastic_ICP-SLAM on all sequences of the selected odometry dataset", ' ', "0.9");
        TCLAP::ValueArg<std::string> config_arg("c", "config",
                                                "Path to the yaml configuration file on disk",
                                                false, "", "string");
        TCLAP::ValueArg<std::string> dataset_arg("d", "dataset",
                                                 "Dataset run for the execution (must be in [KITTI_raw, KITTI-CARLA, KITTI, KITTI-360])",
                                                 false, "KITTI_raw", "string");
        TCLAP::ValueArg<std::string> dataset_root_arg("r", "dataset_root", "Dataset Root Path on Disk",
                                                      false, "", "string");

        TCLAP::ValueArg<int> max_num_threads_arg("j", "max_num_threads",
                                                 "The maximum number of threads running a SLAM on a sequence",
                                                 false, 10, "int");

        TCLAP::ValueArg<std::string> output_directory_arg("o", "output_dir", "The Output Directory",
                                                          false, "", "string");

        TCLAP::ValueArg<bool> debug_arg("p", "debug", "Whether to display debug information (true by default)",
                                        false, true, "bool");
        // TODO : Add Command Line to change Odometry Options

        cmd.add(config_arg);
        cmd.add(dataset_arg);
        cmd.add(dataset_root_arg);
        cmd.add(max_num_threads_arg);
        cmd.add(output_directory_arg);
        cmd.add(debug_arg);

        // Parse the arguments of the command line
        cmd.parse(argc, argv);

        std::string config_path = config_arg.getValue();

        if (!config_path.empty()) {
            return read_config(config_path);
        }


        std::string dataset = dataset_arg.getValue();
        if (dataset != "KITTI_raw" && dataset != "KITTI_CARLA" && dataset != "KITTI" && dataset != "KITTI-360") {
            std::cerr << "Unrecognised dataset" << dataset
                      << ", expected 'KITTI_raw' or 'KITTI_CARLA' or 'KITTI' or 'KITTI-360'. Exiting"
                      << std::endl;
            exit(1);
        }
        if(dataset == "PLY_DIRECTORY")
          options.dataset_options.dataset = DATASET::PLY_DIRECTORY;
        if (dataset == "KITTI_raw")
            options.dataset_options.dataset = DATASET::KITTI_raw;
        if (dataset == "KITTI_CARLA")
            options.dataset_options.dataset = DATASET::KITTI_CARLA;
        if (dataset == "KITTI")
            options.dataset_options.dataset = DATASET::KITTI;
        if (dataset == "KITTI-360")
            options.dataset_options.dataset = DATASET::KITTI_360;

        options.dataset_options.root_path = dataset_root_arg.getValue();
        options.max_num_threads = max_num_threads_arg.getValue();
        options.output_dir = output_directory_arg.getValue();
        if (!options.output_dir.empty() && options.output_dir[-1] != '/')
            options.output_dir += '/';
        options.display_debug = debug_arg.getValue();
        options.odometry_options.debug_print = options.display_debug;
        options.odometry_options.ct_icp_options.debug_print = options.display_debug;

        // Sanity check on the options

    } catch (TCLAP::ArgException &e) {
        std::cerr << "Error: " << e.error() << " for arg " << e.argId() << std::endl;
        exit(1);
    }
    return options;
}

// Run the SLAM on the different sequences
int main(int argc, char **argv) {

    // Read Command line arguments
    const auto options = read_arguments(argc, argv);

    // Build the Output_dir
#if WITH_STD_FILESYSTEM
    CHECK(fs::exists(options.dataset_options.root_path))
                    << "The directory " << options.dataset_options.root_path << " does not exist";
    LOG(INFO) << "Creating directory " << options.output_dir << std::endl;
    fs::create_directories(options.output_dir);
#else
    LOG(INFO) << "std::filesystem not found. Make sure the output directory exists (will raise an error otherwise)" << std::endl;
#endif

    auto sequences = ct_icp::get_sequences(options.dataset_options);

    if (!options.all_sequences) {
        // Select a specific sequence
        int seq_idx = -1;
        for (int idx(0); idx < sequences.size(); ++idx) {
            auto &sequence = sequences[idx];
            if (sequence.sequence_name == options.sequence) {
                seq_idx = idx;
                break;
            }
        }

        if (seq_idx == -1) {
            LOG(ERROR) << "Could not find the sequence " << options.sequence << ". Exiting." << std::endl;
            return 1;
        }

        auto selected_sequence = std::move(sequences[seq_idx]);
        sequences.resize(1);
        sequences[0] = std::move(selected_sequence);
    }
    int num_sequences = (int) sequences.size();

    int max_num_threads = std::max(options.max_num_threads, 1);
#ifdef CT_ICP_WITH_VIZ
    max_num_threads = 1;
    std::thread gui_thread{viz::ExplorationEngine::LaunchMainLoop};
    auto &instance = viz::ExplorationEngine::Instance();
    auto window = std::make_shared<ControlSlamWindow>("SLAM Controls");
    instance.AddWindow(window);
#endif


    std::map<std::string, ct_icp::seq_errors> sequence_name_to_errors;
    bool dataset_with_gt = false;
    double all_seq_registration_elapsed_ms = 0.0;
    int all_seq_num_frames = 0;
    double average_rpe_on_seq = 0.0;
    int nb_seq_with_gt = 0;

#pragma omp parallel for num_threads(max_num_threads)
    for (int i = 0; i < num_sequences; ++i) { //num_sequences

        int sequence_id = sequences[i].sequence_id;
        ct_icp::Odometry ct_icp_odometry(&options.odometry_options);

        double registration_elapsed_ms = 0.0;

        auto iterator_ptr = get_dataset_sequence(options.dataset_options, sequence_id);

        double avg_number_of_attempts = 0.0;
        int frame_id(0);
        while (iterator_ptr->HasNext() && (options.max_frames < 0 || frame_id < options.max_frames)) {
            auto time_start_frame = std::chrono::steady_clock::now();
            std::vector<Point3D> frame = iterator_ptr->Next();
            if (!options.all_sequences && frame_id < options.start_index) {
                std::cout << "Skipping frame " << frame_id << std::endl;
                frame_id++;
                continue;
            }
            auto time_read_pointcloud = std::chrono::steady_clock::now();

            auto summary = ct_icp_odometry.RegisterFrame(frame);
            avg_number_of_attempts += summary.number_of_attempts;
            auto time_register_frame = std::chrono::steady_clock::now();

            std::chrono::duration<double> total_elapsed = time_register_frame - time_start_frame;
            std::chrono::duration<double> registration_elapsed = time_register_frame - time_read_pointcloud;

            registration_elapsed_ms += registration_elapsed.count() * 1000;
            all_seq_registration_elapsed_ms += registration_elapsed.count() * 1000;

#ifdef CT_ICP_WITH_VIZ
            Eigen::Matrix4d camera_pose = Eigen::Matrix4d::Identity();
            camera_pose.block<3, 3>(0, 0) = summary.frame.begin_R;
            camera_pose.block<3, 1>(0, 3) = summary.frame.begin_t;
            camera_pose = camera_pose.inverse().eval();

            instance.SetCameraPose(camera_pose);

            {
                auto model_ptr = std::make_shared<viz::PosesModel>();
                auto &model_data = model_ptr->ModelData();
                auto trajectory = ct_icp_odometry.Trajectory();
                model_data.instance_model_to_world.resize(trajectory.size());
                for (size_t i(0); i < trajectory.size(); ++i) {
                    model_data.instance_model_to_world[i] = trajectory[i].MidPose().cast<float>();
                }
                instance.AddModel(-11, model_ptr);

            }
            if (options.display_debug) {
                {
                    auto model_ptr = std::make_shared<viz::PointCloudModel>();
                    auto &model_data = model_ptr->ModelData();
                    model_data.xyz.resize(summary.all_corrected_points.size());
                    for (size_t i(0); i < summary.all_corrected_points.size(); ++i) {
                        model_data.xyz[i] = summary.all_corrected_points[i].pt.cast<float>();
                    }
                    instance.AddModel(frame_id % 500, model_ptr);
                }

            }

            if (window) {
                while (!window->ContinueSLAM()) {
                    std::this_thread::sleep_for(std::chrono::duration<double>(0.01));
                }
            }
#endif
            if (!summary.success) {
                std::cerr << "Error while running SLAM for sequence " << sequence_id <<
                          ", at frame index " << frame_id << ". Error Message: "
                          << summary.error_message << std::endl;
                if (options.suspend_on_failure) {
#ifdef CT_ICP_WITH_VIZ
                    gui_thread.join();
#endif
                    exit(1);
                }
                break;
            }
            frame_id++;
            all_seq_num_frames++;
        }

        avg_number_of_attempts /= frame_id;

        auto trajectory = ct_icp_odometry.Trajectory();
        auto trajectory_absolute_poses = transform_trajectory_frame(options.dataset_options, trajectory, sequence_id);
        //auto trajectory_absolute_poses = LoadPoses(options.output_dir + sequence_name(options.dataset_options, sequence_id) + "_poses.txt");
        // Save Trajectory And Compute metrics for trajectory with ground truths

        std::string _sequence_name = sequence_name(options.dataset_options, sequence_id);
        if (options.save_trajectory) {
            // Save trajectory to disk
            auto filepath = options.output_dir + _sequence_name + "_poses.txt";
            if (!SavePoses(filepath, trajectory_absolute_poses)) {
                std::cerr << "Error while saving the poses to " << filepath << std::endl;
                std::cerr << "Make sure output directory " << options.output_dir << " exists" << std::endl;

                if (options.suspend_on_failure) {
#ifdef CT_ICP_WITH_VIZ
                    gui_thread.join();
#endif
                    exit(1);
                }
            }
        }

        // Evaluation
        if (has_ground_truth(options.dataset_options, sequence_id)) {
            dataset_with_gt = true;
            nb_seq_with_gt++;

            auto ground_truth_poses = load_ground_truth(options.dataset_options, sequence_id);

            bool valid_trajectory = ground_truth_poses.size() == trajectory_absolute_poses.size();
            if (!valid_trajectory)
                ground_truth_poses.resize(trajectory_absolute_poses.size());

            ct_icp::seq_errors seq_error = ct_icp::eval(ground_truth_poses, trajectory_absolute_poses);
            seq_error.average_elapsed_ms = registration_elapsed_ms / frame_id;
            seq_error.mean_num_attempts = avg_number_of_attempts;

            std::cout << "[RESULTS] Sequence " << _sequence_name << std::endl;
            if (!valid_trajectory) {
                std::cout << "Invalid Trajectory, Failed after " << ground_truth_poses.size() << std::endl;
                std::cout << "Num Poses : " << seq_error.mean_rpe << std::endl;
            }
            std::cout << "Average Number of Attempts : " << avg_number_of_attempts << std::endl;
            std::cout << "Mean RPE : " << seq_error.mean_rpe << std::endl;
            std::cout << "Mean APE : " << seq_error.mean_ape << std::endl;
            std::cout << "Max APE : " << seq_error.max_ape << std::endl;
            std::cout << "Mean Local Error : " << seq_error.mean_local_err << std::endl;
            std::cout << "Max Local Error : " << seq_error.max_local_err << std::endl;
            std::cout << "Index Max Local Error : " << seq_error.index_max_local_err << std::endl;
            std::cout << "Average Duration : " << registration_elapsed_ms / frame_id << std::endl;
            std::cout << std::endl;

            average_rpe_on_seq += seq_error.mean_rpe;

# pragma omp critical
            {
                sequence_name_to_errors[_sequence_name] = seq_error;
                // Save Metrics to file
                ct_icp::SaveMetrics(sequence_name_to_errors, options.output_dir + "metrics.yaml",
                                    valid_trajectory);
            };
        }
    }

    if (dataset_with_gt) {
        std::cout << std::endl;
        double all_seq_rpe_t = 0.0;
        double all_seq_rpe_r = 0.0;
        double num_total_errors = 0.0;
        for (auto &pair: sequence_name_to_errors) {
            for (int i = 0; i < (int) (pair.second.tab_errors.size()); i++) {
                all_seq_rpe_t += pair.second.tab_errors[i].t_err;
                all_seq_rpe_r += pair.second.tab_errors[i].r_err;
                num_total_errors += 1;
            }
        }
        std::cout << "KITTI metric translation/rotation : " << (all_seq_rpe_t / num_total_errors) * 100 << " "
                  << (all_seq_rpe_r / num_total_errors) * 180.0 / M_PI << std::endl;
        std::cout << "Average RPE on seq : " << average_rpe_on_seq / nb_seq_with_gt;
    }

    std::cout << std::endl;
    std::cout << "Average registration time for all sequences (ms) : "
              << all_seq_registration_elapsed_ms / all_seq_num_frames << std::endl;

#ifdef CT_ICP_WITH_VIZ
    gui_thread.join();
#endif

    return 0;
}



<|MERGE_RESOLUTION|>--- conflicted
+++ resolved
@@ -116,13 +116,8 @@
 
         if (dataset_node["dataset"]) {
             auto dataset = dataset_node["dataset"].as<std::string>();
-<<<<<<< HEAD
             CHECK(dataset == "KITTI_raw" || dataset == "KITTI_CARLA" || dataset == "KITTI" ||
-            dataset == "KITTI-360" || dataset == "NCLT" || dataset == "PLY_DIRECTORY");
-=======
-            CHECK(dataset == "KITTI_raw" || dataset == "KITTI_CARLA" || dataset == "KITTI" || dataset == "KITTI-360" ||
-                  dataset == "NCLT");
->>>>>>> 6ed0f855
+                  dataset == "KITTI-360" || dataset == "NCLT" || dataset == "PLY_DIRECTORY");
             if (dataset == "KITTI_raw")
                 dataset_options.dataset = KITTI_raw;
             if (dataset == "KITTI_CARLA")
@@ -134,7 +129,7 @@
             if (dataset == "NCLT")
                 dataset_options.dataset = NCLT;
             if (dataset == "PLY_DIRECTORY")
-              dataset_options.dataset = PLY_DIRECTORY;
+                dataset_options.dataset = PLY_DIRECTORY;
         }
         OPTION_CLAUSE(dataset_node, dataset_options, root_path, std::string);
         OPTION_CLAUSE(dataset_node, dataset_options, fail_if_incomplete, bool);
@@ -334,8 +329,8 @@
                       << std::endl;
             exit(1);
         }
-        if(dataset == "PLY_DIRECTORY")
-          options.dataset_options.dataset = DATASET::PLY_DIRECTORY;
+        if (dataset == "PLY_DIRECTORY")
+            options.dataset_options.dataset = DATASET::PLY_DIRECTORY;
         if (dataset == "KITTI_raw")
             options.dataset_options.dataset = DATASET::KITTI_raw;
         if (dataset == "KITTI_CARLA")
