#include <iomanip>
#include <iostream>
#include <fstream>


#include "dataset.hpp"
#include "Utilities/PlyFile.h"
#include "io.hpp"
#include "utils.hpp"

#ifdef CT_ICP_IS_WINDOWS
#define _USE_MATH_DEFINES
#include <math.h>
#endif


namespace ct_icp {

    ////////////////////////////////////////////////////////////////////////////////////////////////////////////////////
    /// HARD CODED VALUES FOR KITTI

    const char *KITTI_SEQUENCE_NAMES[] = {
            "00", "01", "02", "03", "04", "05", "06", "07", "08", "09", "10",
            "11", "12", "13", "14", "15", "16", "17", "18", "19", "20", "21"
    };

    const int KITTI_raw_SEQUENCE_IDS[] = {0, 1, 2, 4, 5, 6, 7, 8, 9, 10};
    const int KITTI_SEQUENCE_IDS[] = { 0, 1, 2, 3, 4, 5, 6, 7, 8, 9, 10, 11, 12, 13, 14, 15, 16, 17, 18, 19, 20, 21 }; 

    const int NUMBER_SEQUENCES_KITTI_raw = 10;
    const int NUMBER_SEQUENCES_KITTI = 22;

    const int LENGTH_SEQUENCE_KITTI[] = {4540, 1100, 4660, 800, 270, 2760, 1100, 1100, 4070, 1590, 1200, 920, 1060,
                                         3280, 630, 1900, 1730, 490, 1800, 4980, 830, 2720};

    // Calibration Sequence 00, 01, 02, 13, 14, 15, 16, 17, 18, 19, 20, 21
    const double R_Tr_data_A_KITTI[] = {4.276802385584e-04, -9.999672484946e-01, -8.084491683471e-03,
                                        -7.210626507497e-03,
                                        8.081198471645e-03, -9.999413164504e-01, 9.999738645903e-01, 4.859485810390e-04,
                                        -7.206933692422e-03};
    Eigen::Matrix3d R_Tr_A_KITTI(R_Tr_data_A_KITTI);
    Eigen::Vector3d T_Tr_A_KITTI = Eigen::Vector3d(-1.198459927713e-02, -5.403984729748e-02, -2.921968648686e-01);

    // Calibration Sequence 03
    const double R_Tr_data_B_KITTI[] = {2.347736981471e-04, -9.999441545438e-01, -1.056347781105e-02,
                                        1.044940741659e-02,
                                        1.056535364138e-02, -9.998895741176e-01, 9.999453885620e-01, 1.243653783865e-04,
                                        1.045130299567e-02};
    const Eigen::Matrix3d R_Tr_B_KITTI(R_Tr_data_B_KITTI);
    const Eigen::Vector3d T_Tr_B_KITTI = Eigen::Vector3d(-2.796816941295e-03, -7.510879138296e-02, -2.721327964059e-01);

    // Calibration Sequence 04, 05, 06, 07, 08, 09, 10, 11, 12
    const double R_Tr_data_C_KITTI[] = {-1.857739385241e-03, -9.999659513510e-01, -8.039975204516e-03,
                                        -6.481465826011e-03,
                                        8.051860151134e-03, -9.999466081774e-01, 9.999773098287e-01,
                                        -1.805528627661e-03,
                                        -6.496203536139e-03};
    const Eigen::Matrix3d R_Tr_C_KITTI(R_Tr_data_C_KITTI);
    const Eigen::Vector3d T_Tr_C_KITTI = Eigen::Vector3d(-4.784029760483e-03, -7.337429464231e-02, -3.339968064433e-01);

    const Eigen::Matrix3d R_Tr_array_KITTI[] = {R_Tr_A_KITTI, R_Tr_A_KITTI, R_Tr_A_KITTI, R_Tr_B_KITTI, R_Tr_C_KITTI,
                                                R_Tr_C_KITTI, R_Tr_C_KITTI, R_Tr_C_KITTI, R_Tr_C_KITTI, R_Tr_C_KITTI,
                                                R_Tr_C_KITTI, R_Tr_C_KITTI, R_Tr_C_KITTI, R_Tr_A_KITTI, R_Tr_A_KITTI,
                                                R_Tr_A_KITTI, R_Tr_A_KITTI, R_Tr_A_KITTI, R_Tr_A_KITTI, R_Tr_A_KITTI,
                                                R_Tr_A_KITTI, R_Tr_A_KITTI};
    const Eigen::Vector3d T_Tr_array_KITTI[] = {T_Tr_A_KITTI, T_Tr_A_KITTI, T_Tr_A_KITTI, T_Tr_B_KITTI, T_Tr_C_KITTI,
                                                T_Tr_C_KITTI, T_Tr_C_KITTI, T_Tr_C_KITTI, T_Tr_C_KITTI, T_Tr_C_KITTI,
                                                T_Tr_C_KITTI, T_Tr_C_KITTI, T_Tr_C_KITTI, T_Tr_A_KITTI, T_Tr_A_KITTI,
                                                T_Tr_A_KITTI, T_Tr_A_KITTI, T_Tr_A_KITTI, T_Tr_A_KITTI, T_Tr_A_KITTI,
                                                T_Tr_A_KITTI, T_Tr_A_KITTI};


    ////////////////////////////////////////////////////////////////////////////////////////////////////////////////////
    /// HARD CODED VALUES FOR KITTI-CARLA


    const char *KITTI_CARLA_SEQUENCE_NAMES[] = {"Town01", "Town02", "Town03", "Town04", "Town05", "Town06", "Town07"};

    const int KITTI_CARLA_NUM_SEQUENCES = 7;

    ////////////////////////////////////////////////////////////////////////////////////////////////////////////////////
    /// HARD CODED VALUES FOR NCLT

    const char *NCLT_SEQUENCE_NAMES[] = {
            "2012-01-08", "2012-01-15", "2012-01-22", "2012-02-02", "2012-02-04", "2012-02-05", "2012-02-12",
            "2012-02-18", "2012-02-19", "2012-03-17", "2012-03-25", "2012-03-31", "2012-04-29", "2012-05-11",
            "2012-05-26", "2012-06-15", "2012-08-04", "2012-08-20", "2012-09-28", "2012-10-28", "2012-11-04",
            "2012-11-16", "2012-11-17", "2012-12-01", "2013-01-10", "2013-02-23", "2013-04-05"
    };

    const int NCLT_NUM_SEQUENCES = 27;

    ////////////////////////////////////////////////////////////////////////////////////////////////////////////////////


    // Returns the Path to the folder containing a sequence's point cloud Data
    inline std::string pointclouds_dir_path(const DatasetOptions &options, const std::string &sequence_name) {
        std::string folder_path = options.root_path;
        if (folder_path.size() > 0 && folder_path[folder_path.size() - 1] != '/')
            folder_path += '/';

        switch (options.dataset) {
            case KITTI_raw:
                folder_path += sequence_name + "/frames/";
                break;
            case KITTI_CARLA:
                folder_path += sequence_name + "/frames/";
                break;
            case KITTI:
                folder_path += sequence_name + "/frames/";
                break;
            case NCLT:
                throw std::runtime_error("Not Implemented!");
        };
        return folder_path;
    }

    // Returns the Path to the Ground Truth file for the given sequence
    // Note: The name of the sequence is not checked
    inline std::string ground_truth_path(const DatasetOptions &options, const std::string &sequence_name) {
        std::string ground_truth_path = options.root_path;
        if (ground_truth_path.size() > 0 && ground_truth_path[ground_truth_path.size() - 1] != '/')
            ground_truth_path += '/';

        switch (options.dataset) {
            case KITTI_raw:
                ground_truth_path += sequence_name + "/" + sequence_name + ".txt";
                break;
            case KITTI_CARLA:
                ground_truth_path += sequence_name + "/poses_gt.txt";
                break;
            case KITTI:
                ground_truth_path += sequence_name + "/" + sequence_name + ".txt";
                break;
            case NCLT:
                throw std::runtime_error("Not Implemented!");
        }
        return ground_truth_path;
    }

    inline std::string frame_file_name(int frame_id) {
        std::stringstream ss;
        ss << std::setw(4) << std::setfill('0') << frame_id;
        return "frame_" + ss.str() + ".ply";
    }

    /* -------------------------------------------------------------------------------------------------------------- */
    std::vector<SequenceInfo> get_sequences(const DatasetOptions &options) {
        // TODO Use a FileSystem library (e.g. C++17 standard library) / other to test existence of files
        std::vector<SequenceInfo> sequences;
        int num_sequences;
        switch (options.dataset) {
            case KITTI_raw:
                num_sequences = NUMBER_SEQUENCES_KITTI_raw;
                break;
            case KITTI_CARLA:
                num_sequences = 7;
                break;
            case KITTI:
                num_sequences = NUMBER_SEQUENCES_KITTI;
                break;
            case NCLT:
                num_sequences = 27;
                break;
        }

        sequences.reserve(num_sequences);

        for (auto i(0); i < num_sequences; ++i) {
            SequenceInfo new_sequence_info;
            switch (options.dataset) {
                case KITTI_raw:
                    new_sequence_info.sequence_id = KITTI_raw_SEQUENCE_IDS[i];
                    new_sequence_info.sequence_size = LENGTH_SEQUENCE_KITTI[new_sequence_info.sequence_id] + 1;
                    new_sequence_info.sequence_name = KITTI_SEQUENCE_NAMES[new_sequence_info.sequence_id];
                    break;
                case KITTI_CARLA:
                    new_sequence_info.sequence_id = i;
                    new_sequence_info.sequence_size = 5000;
                    new_sequence_info.sequence_name = KITTI_CARLA_SEQUENCE_NAMES[new_sequence_info.sequence_id];
                    break;
                case KITTI:
                    sequence_id = KITTI_SEQUENCE_IDS[i];
                    sequence_size = LENGTH_SEQUENCE_KITTI[sequence_id] + 1;
                    sequence_name = KITTI_SEQUENCE_NAMES[sequence_id];
                    break;
                case NCLT:
                    new_sequence_info.sequence_id = i;
                    new_sequence_info.sequence_size = -1;
                    new_sequence_info.sequence_name =
                            std::string(NCLT_SEQUENCE_NAMES[new_sequence_info.sequence_id]) + "_vel";
                    break;
            }

            bool add_sequence = true;
#ifdef WITH_STD_FILESYSTEM
            std::filesystem::path root_path(options.root_path);
            auto sequence_path = root_path / new_sequence_info.sequence_name;
            if (!fs::exists(sequence_path)) {
                add_sequence = false;
                LOG(INFO) << "Could not find sequence directory at " << sequence_path.string()
                          << "... Skipping sequence " << sequence_name;
            } else {
                LOG(INFO) << "Found Sequence " << sequence_name << std::endl;
            }
#endif

            if (add_sequence)
                sequences.push_back(new_sequence_info);
        }
        return sequences;
    }


    /* -------------------------------------------------------------------------------------------------------------- */
    std::vector<Point3D> read_pointcloud(const DatasetOptions &options, int sequence_id, int frame_id) {
        std::string frames_dir_path = pointclouds_dir_path(options, sequence_name(options, sequence_id));
        std::string frame_path = frames_dir_path + frame_file_name(frame_id);

        // Read the pointcloud
        switch (options.dataset) {
            case KITTI_raw:
                return read_kitti_raw_pointcloud(options, frame_path);
            case KITTI_CARLA:
                return read_kitti_carla_pointcloud(options, frame_path);
            case KITTI:
                return read_kitti_pointcloud(options, frame_path);
            case NCLT:
                throw std::runtime_error(
                        "PointClouds from the NCLT Dataset do not allow random access (reading velodyne_hits.bin for timestamps)");
        }
        throw std::runtime_error("Dataset not recognised");
    }

    /* -------------------------------------------------------------------------------------------------------------- */
    std::string sequence_name(const DatasetOptions &options, int sequence_id) {
        switch (options.dataset) {
            case KITTI_raw:
                return KITTI_SEQUENCE_NAMES[sequence_id];
            case KITTI_CARLA:
                return KITTI_CARLA_SEQUENCE_NAMES[sequence_id];
            case KITTI:
                return KITTI_SEQUENCE_NAMES[sequence_id];
            case NCLT:
                return NCLT_SEQUENCE_NAMES[sequence_id];
        }
        throw std::runtime_error("Dataset not recognised");
    }

    /* -------------------------------------------------------------------------------------------------------------- */
    std::vector<Point3D> read_kitti_raw_pointcloud(const DatasetOptions &options, const std::string &path) {
        std::vector<Point3D> frame;
        //read ply frame file
        PlyFile plyFileIn(path, fileOpenMode_IN);
        char *dataIn = nullptr;
        int sizeOfPointsIn = 0;
        int numPointsIn = 0;
        plyFileIn.readFile(dataIn, sizeOfPointsIn, numPointsIn);

        //Specific Parameters for KITTI_raw
        const double KITTI_MIN_Z = -5.0; //Bad returns under the ground
        const double KITTI_GLOBAL_VERTICAL_ANGLE_OFFSET = 0.205; //Issue in the intrinsic calibration of the KITTI Velodyne HDL64

        double frame_last_timestamp = 0.0;
        double frame_first_timestamp = 1000000000.0;
        frame.reserve(numPointsIn);
        for (int i(0); i < numPointsIn; i++) {
            unsigned long long int offset =
                    (unsigned long long int) i * (unsigned long long int) sizeOfPointsIn;
            Point3D new_point;
            new_point.raw_pt[0] = *((float *) (dataIn + offset));
            offset += sizeof(float);
            new_point.raw_pt[1] = *((float *) (dataIn + offset));
            offset += sizeof(float);
            new_point.raw_pt[2] = *((float *) (dataIn + offset));
            offset += sizeof(float);
            new_point.pt = new_point.raw_pt;
            new_point.alpha_timestamp = *((float *) (dataIn + offset));
            offset += sizeof(float);

            if (new_point.alpha_timestamp < frame_first_timestamp) {
                frame_first_timestamp = new_point.alpha_timestamp;
            }

            if (new_point.alpha_timestamp > frame_last_timestamp) {
                frame_last_timestamp = new_point.alpha_timestamp;
            }

            double r = new_point.raw_pt.norm();
            if ((r > options.min_dist_lidar_center) && (r < options.max_dist_lidar_center) &&
                (new_point.raw_pt[2] > KITTI_MIN_Z)) {
                frame.push_back(new_point);
            }
        }
        frame.shrink_to_fit();

        for (int i(0); i < (int) frame.size(); i++) {
            frame[i].alpha_timestamp = min(1.0, max(0.0, 1 - (frame_last_timestamp - frame[i].alpha_timestamp) / (frame_last_timestamp - frame_first_timestamp))); //1.0
        }
        delete[] dataIn;

        //Intrinsic calibration of the vertical angle of laser fibers (take the same correction for all lasers)
        for (int i = 0; i < (int) frame.size(); i++) {
            Eigen::Vector3d rotationVector = frame[i].pt.cross(Eigen::Vector3d(0., 0., 1.));
            rotationVector.normalize();
            Eigen::Matrix3d rotationScan;
            rotationScan = Eigen::AngleAxisd(KITTI_GLOBAL_VERTICAL_ANGLE_OFFSET * M_PI / 180.0, rotationVector);
            frame[i].raw_pt = rotationScan * frame[i].raw_pt;
            frame[i].pt = rotationScan * frame[i].pt;
        }
        return frame;
    }

    /* -------------------------------------------------------------------------------------------------------------- */

    std::vector<Point3D> read_kitti_carla_pointcloud(const DatasetOptions &options, const std::string &path) {
        std::vector<Point3D> frame;

        PlyFile plyFileIn(path, fileOpenMode_IN);
        char *dataIn = nullptr;
        int sizeOfPointsIn = 0;
        int numPointsIn = 0;
        plyFileIn.readFile(dataIn, sizeOfPointsIn, numPointsIn);
        frame.reserve(numPointsIn);

        double frame_last_timestamp = 0.0;
        double frame_first_timestamp = 1000000000.0;
        for (int i(0); i < numPointsIn; i++) {

            unsigned long long int offset =
                    (unsigned long long int) i * (unsigned long long int) sizeOfPointsIn;
            Point3D new_point;
            new_point.raw_pt[0] = *((float *) (dataIn + offset));
            offset += sizeof(float);
            new_point.raw_pt[1] = *((float *) (dataIn + offset));
            offset += sizeof(float);
            new_point.raw_pt[2] = *((float *) (dataIn + offset));
            offset += sizeof(float);


            new_point.pt = new_point.raw_pt;
            double cos = *((float *) (dataIn + offset));
            offset += sizeof(float);
            new_point.alpha_timestamp = *((float *) (dataIn + offset));
            offset += sizeof(float);
            uint32_t index = *((uint32_t *) (dataIn + offset));
            offset += sizeof(uint32_t);
            uint32_t label = *((uint32_t *) (dataIn + offset));
            offset += sizeof(uint32_t);

            if (new_point.alpha_timestamp < frame_first_timestamp) {
                frame_first_timestamp = new_point.alpha_timestamp;
            }

            if (new_point.alpha_timestamp > frame_last_timestamp) {
                frame_last_timestamp = new_point.alpha_timestamp;
            }

            double r = new_point.raw_pt.norm();
            if ((r > options.min_dist_lidar_center) && (r < options.max_dist_lidar_center))
                frame.push_back(new_point);
        }

        for (int i(0); i < (int) frame.size(); i++) {
            frame[i].alpha_timestamp = min(1.0, max(0.0, 1 - (frame_last_timestamp - frame[i].alpha_timestamp) /
                                                             (frame_last_timestamp - frame_first_timestamp)));
        }
        frame.shrink_to_fit();

        delete[] dataIn;
        return frame;
    }


    /* -------------------------------------------------------------------------------------------------------------- */
    std::vector<Point3D> read_kitti_pointcloud(const DatasetOptions& options, const std::string& path) {
        std::vector<Point3D> frame;
        //read ply frame file
        PlyFile plyFileIn(path, fileOpenMode_IN);
        char* dataIn = nullptr;
        int sizeOfPointsIn = 0;
        int numPointsIn = 0;
        plyFileIn.readFile(dataIn, sizeOfPointsIn, numPointsIn);

        //Specific Parameters for KITTI_raw
        const double KITTI_MIN_Z = -5.0; //Bad returns under the ground
        const double KITTI_GLOBAL_VERTICAL_ANGLE_OFFSET = 0.205; //Issue in the intrinsic calibration of the KITTI Velodyne HDL64

        double frame_last_timestamp = 0.0;
        double frame_first_timestamp = 1000000000.0;
        frame.reserve(numPointsIn);
        for (int i(0); i < numPointsIn; i++) {
            unsigned long long int offset =
                (unsigned long long int) i * (unsigned long long int) sizeOfPointsIn;
            Point3D new_point;
            new_point.raw_pt[0] = *((float*)(dataIn + offset));
            offset += sizeof(float);
            new_point.raw_pt[1] = *((float*)(dataIn + offset));
            offset += sizeof(float);
            new_point.raw_pt[2] = *((float*)(dataIn + offset));
            offset += sizeof(float);
            new_point.pt = new_point.raw_pt;
            new_point.alpha_timestamp = *((float*)(dataIn + offset));
            offset += sizeof(float);

            if (new_point.alpha_timestamp < frame_first_timestamp) {
                frame_first_timestamp = new_point.alpha_timestamp;
            }

            if (new_point.alpha_timestamp > frame_last_timestamp) {
                frame_last_timestamp = new_point.alpha_timestamp;
            }

            double r = new_point.raw_pt.norm();
            if ((r > options.min_dist_lidar_center) && (r < options.max_dist_lidar_center) && (new_point.raw_pt[2] > KITTI_MIN_Z)) {
                frame.push_back(new_point);
            }
        }
        frame.shrink_to_fit();

        for (int i(0); i < (int)frame.size(); i++) {
            frame[i].alpha_timestamp = 1.0; // KITTI frames are already corrected by the camera, then timestamp of points is the same for all points
        }
        delete[] dataIn;

        //Intrinsic calibration of the vertical angle of laser fibers (take the same correction for all lasers)
        for (int i = 0; i < (int)frame.size(); i++) {
            Eigen::Vector3d rotationVector = frame[i].pt.cross(Eigen::Vector3d(0., 0., 1.));
            rotationVector.normalize();
            Eigen::Matrix3d rotationScan;
            rotationScan = Eigen::AngleAxisd(KITTI_GLOBAL_VERTICAL_ANGLE_OFFSET * M_PI / 180.0, rotationVector);
            frame[i].raw_pt = rotationScan * frame[i].raw_pt;
            frame[i].pt = rotationScan * frame[i].pt;
        }
        return frame;
    }


    /* -------------------------------------------------------------------------------------------------------------- */
    ArrayPoses kitti_raw_transform_trajectory_frame(const vector<TrajectoryFrame> &trajectory, int sequence_id) {
        // For KITTI_raw the evaluation counts the middle of the frame as the pose which is compared to the ground truth
        ArrayPoses poses;
        Eigen::Matrix3d R_Tr = R_Tr_array_KITTI[sequence_id].transpose();
        Eigen::Vector3d T_Tr = T_Tr_array_KITTI[sequence_id];

        poses.reserve(trajectory.size());
        for (auto &frame: trajectory) {
            Eigen::Matrix3d center_R;
            Eigen::Vector3d center_t;
            Eigen::Quaterniond q_begin = Eigen::Quaterniond(frame.begin_R);
            Eigen::Quaterniond q_end = Eigen::Quaterniond(frame.end_R);
            Eigen::Vector3d t_begin = frame.begin_t;
            Eigen::Vector3d t_end = frame.end_t;
            Eigen::Quaterniond q = q_begin.slerp(0.5, q_end);
            q.normalize();
            center_R = q.toRotationMatrix(); //q_end.toRotationMatrix();  
            center_t = 0.5 * t_begin + 0.5 * t_end; //t_end;

            //Transform the data into the left camera reference frame (left camera) and evaluate SLAM
            center_R = R_Tr * center_R * R_Tr.transpose();
            center_t = -center_R * T_Tr + T_Tr + R_Tr * center_t;

            Eigen::Matrix4d pose = Eigen::Matrix4d::Identity();
            pose.block<3, 3>(0, 0) = center_R;
            pose.block<3, 1>(0, 3) = center_t;
            poses.push_back(pose);
        }
        return poses;
    }

    /* -------------------------------------------------------------------------------------------------------------- */
    ArrayPoses kitti_carla_transform_trajectory_frame(const vector<TrajectoryFrame> &trajectory) {
        // For KITTI_CARLA the evaluation counts the beginning of the frame to compare to ground truth
        ArrayPoses poses;
        poses.reserve(trajectory.size());

        Eigen::Matrix4d init = Eigen::Matrix4d::Identity();
        init.block<3, 3>(0, 0) = trajectory[0].begin_R;
        init.block<3, 1>(0, 3) = trajectory[0].begin_t;
        poses.push_back(init);

        for (auto i(0); i < trajectory.size() - 1; ++i) {
            Eigen::Quaterniond q_begin = Eigen::Quaterniond(trajectory[i].end_R);
            Eigen::Quaterniond q_end = Eigen::Quaterniond(trajectory[i + 1].begin_R);
            Eigen::Vector3d t_begin = trajectory[i].end_t;
            Eigen::Vector3d t_end = trajectory[i + 1].begin_t;
            Eigen::Quaterniond q = q_begin.slerp(0.5, q_end);
            q.normalize();
            Eigen::Matrix3d R = q.toRotationMatrix();
            Eigen::Vector3d t = 0.5 * t_begin + 0.5 * t_end;

            Eigen::Matrix4d pose = Eigen::Matrix4d::Identity();
            pose.block<3, 3>(0, 0) = R;
            pose.block<3, 1>(0, 3) = t;
            poses.push_back(pose);
        }

        return poses;
    }

    /* -------------------------------------------------------------------------------------------------------------- */
    ArrayPoses kitti_transform_trajectory_frame(const vector<TrajectoryFrame>& trajectory, int sequence_id) {
        // For KITTI the evaluation uses the end pose of the frame as the pose which is compared to the ground truth
        ArrayPoses poses;
        Eigen::Matrix3d R_Tr = R_Tr_array_KITTI[sequence_id].transpose();
        Eigen::Vector3d T_Tr = T_Tr_array_KITTI[sequence_id];

        poses.reserve(trajectory.size());
        for (auto& frame : trajectory) {
            Eigen::Matrix3d center_R;
            Eigen::Vector3d center_t;

            //Transform the data into the left camera reference frame (left camera) and evaluate SLAM
            center_R = R_Tr * frame.end_R * R_Tr.transpose();
            center_t = -center_R * T_Tr + T_Tr + R_Tr * frame.end_t;

            Eigen::Matrix4d pose = Eigen::Matrix4d::Identity();
            pose.block<3, 3>(0, 0) = center_R;
            pose.block<3, 1>(0, 3) = center_t;
            poses.push_back(pose);
        }
        return poses;
    }

    /* -------------------------------------------------------------------------------------------------------------- */
    ArrayPoses nclt_transform_trajectory_frame(const vector<TrajectoryFrame> &trajectory) {
        ArrayPoses poses(trajectory.size());
        for (auto i(0); i < trajectory.size(); ++i) {
            poses[i] = trajectory[i].MidPose();
        }
        return poses;

    }

    /* -------------------------------------------------------------------------------------------------------------- */
    ArrayPoses transform_trajectory_frame(const DatasetOptions &options, const vector<TrajectoryFrame> &trajectory,
                                          int sequence_id) {
        switch (options.dataset) {
            case KITTI_raw:
                return kitti_raw_transform_trajectory_frame(trajectory, sequence_id);
            case KITTI_CARLA:
                return kitti_carla_transform_trajectory_frame(trajectory);
            case KITTI:
                return kitti_transform_trajectory_frame(trajectory, sequence_id);
            case NCLT:
                return nclt_transform_trajectory_frame(trajectory);
        }

        throw std::runtime_error("Dataset Option not recognised");
    }

    /* -------------------------------------------------------------------------------------------------------------- */
    bool has_ground_truth(const DatasetOptions &options, int sequence_id) {
        // TODO Check existence of ground truth file
        switch (options.dataset) {
            case KITTI_raw:
                return sequence_id >= 0 && sequence_id <= 10 && sequence_id != 3;
            case KITTI_CARLA:
                return sequence_id >= 0 && sequence_id < KITTI_CARLA_NUM_SEQUENCES;
            case KITTI:
                return sequence_id >= 0 && sequence_id <= 10;
            case NCLT:
                // TODO Ground truth for NCLT
                return false;
        }
        throw std::runtime_error("Dataset Option not recognised");
    }

    /* -------------------------------------------------------------------------------------------------------------- */
    ArrayPoses load_ground_truth(const DatasetOptions &options, int sequence_id) {
        std::string ground_truth_file = ground_truth_path(options, sequence_name(options, sequence_id));
        return LoadPoses(ground_truth_file);
    }

    /* -------------------------------------------------------------------------------------------------------------- */
    ArrayPoses load_sensor_ground_truth(const DatasetOptions &options, int sequence_id) {
        auto gt = load_ground_truth(options, sequence_id);
        if (options.dataset == KITTI_raw) {
            Eigen::Matrix3d R_Tr = R_Tr_array_KITTI[sequence_id].transpose();
            Eigen::Vector3d T_Tr = T_Tr_array_KITTI[sequence_id];
            Eigen::Matrix4d Tr = Eigen::Matrix4d::Identity();
            Tr.block<3, 3>(0, 0) = R_Tr;
            Tr.block<3, 1>(0, 3) = T_Tr;
            for (auto &pose: gt) {
                pose = Tr.inverse() * pose * Tr;
            }
        }
        return gt;
    }

    /* -------------------------------------------------------------------------------------------------------------- */
    DatasetSequence::~DatasetSequence() = default;

    /* -------------------------------------------------------------------------------------------------------------- */
    /// DirectoryIterator for KITTI_raw and KITTI_CARLA and KITTI
    class DirectoryIterator : public DatasetSequence {
    public:
        explicit DirectoryIterator(const DatasetOptions &options, int sequence_id) : options_(options),
                                                                                     sequence_id_(sequence_id) {
            switch (options.dataset) {
                case KITTI_raw:
                    num_frames_ = LENGTH_SEQUENCE_KITTI[sequence_id] + 1;
                    break;
                case KITTI_CARLA:
                    num_frames_ = 5000;
                    break;
                case KITTI:
                    num_frames_ = LENGTH_SEQUENCE_KITTI[sequence_id] + 1;
                    break;
                default:
                    num_frames_ = -1;
                    break;
            }
        }

        ~DirectoryIterator() = default;

        std::vector<Point3D> Next() override {
            int frame_id = frame_id_++;
            auto pc = read_pointcloud(options_, sequence_id_, frame_id);
            for (auto &point: pc)
                point.timestamp = frame_id + point.alpha_timestamp;
            return pc;
        }

        [[nodiscard]] bool HasNext() const override {
            return frame_id_ < num_frames_;
        }

        bool WithRandomAccess() const override { return true; }

        size_t NumFrames() const override { return num_frames_; }

        std::vector<Point3D> Frame(size_t index) const override {
            int frame_id = index;
            auto pc = read_pointcloud(options_, sequence_id_, frame_id);
<<<<<<< HEAD
            if (options_.dataset == KITTI_raw || options_.dataset == KITTI_CARLA) {
                for (auto &point: pc) {
=======
            if (options_.dataset == KITTI_raw || options_.dataset == KITTI_CARLA || options_.dataset == KITTI) {
                for (auto &point : pc) {
>>>>>>> c65ceee7
                    point.timestamp = frame_id + point.alpha_timestamp;
                }
            }
            return pc;
        }

    private:
        DatasetOptions options_;
        int sequence_id_;
        int frame_id_ = 0;
        int num_frames_;
    };

    /// NCLT Iterator for NCLT
    class NCLTIterator final : public DatasetSequence {
    public:
        explicit NCLTIterator(const DatasetOptions &options, int sequence_id) :
                num_aggregated_pc_(options.nclt_num_aggregated_pc) {

            auto sequence_name = std::string(NCLT_SEQUENCE_NAMES[sequence_id]);
#ifdef WITH_STD_FILESYSTEM
            std::filesystem::path root_path(options.root_path);
            auto _hits_file_path = root_path / (sequence_name + "_vel") / sequence_name / "velodyne_hits.bin";
            CHECK(std::filesystem::exists(_hits_file_path))
                            << "The file " << _hits_file_path << " does not exist on disk" << std::endl;
            auto hits_file_path = _hits_file_path.string();
#elif
            auto hits_file_path = options.root_path + sequence_name + "_vel/" + sequence_name + "/velodyne_hits.bin";
#endif
            file = std::make_unique<std::ifstream>(hits_file_path);
        }

        [[nodiscard]] bool HasNext() const override {
            CHECK(file != nullptr) << "An error has occured, the velodyne hits file is closed" << std::endl;
            return !file->eof();
        }

        std::vector<ct_icp::Point3D> Next() override {

            std::vector<ct_icp::Point3D> points;
            // Normalize timestamps
            double min_timestamp = std::numeric_limits<double>::infinity(), max_timestamp = std::numeric_limits<double>::lowest();
            for (int iter(0); iter < num_aggregated_pc_; ++iter) {
                if (!HasNext())
                    break;

                auto next_batch = NextBatch();
                auto old_size = points.size();

                if (!next_batch.empty()) {
                    auto timestamp = next_batch[0].timestamp;
                    if (timestamp < min_timestamp)
                        min_timestamp = timestamp;
                    if (timestamp > max_timestamp)
                        max_timestamp = timestamp;
                }

                points.resize(old_size + next_batch.size());
                std::copy(next_batch.begin(), next_batch.end(), points.begin() + old_size);
            }
            for (auto &point: points)
                point.alpha_timestamp = (point.timestamp - min_timestamp) / (max_timestamp - min_timestamp);


            return points;
        }

        std::vector<ct_icp::Point3D> NextBatch() {
            CHECK(HasNext()) << "No more points to read" << std::endl;
            std::vector<ct_icp::Point3D> points;

            unsigned short magic[4];
            const unsigned short magic_number = 44444;
            file->read(reinterpret_cast<char *>(magic), 8);

            for (unsigned short i: magic)
                CHECK(i == magic_number);

            unsigned int num_hits, padding;
            unsigned long long utime;

            file->read(reinterpret_cast<char *>(&num_hits), 4);
            file->read(reinterpret_cast<char *>(&utime), 8);
            file->read(reinterpret_cast<char *>(&padding), 4);

            points.resize(num_hits);
            unsigned short xyz[3];
            unsigned char il[2];

            Point3D point;
            double _x, _y, _z;
            for (int pid(0); pid < num_hits; pid++) {
                file->read(reinterpret_cast<char *>(xyz), sizeof(xyz));
                file->read(reinterpret_cast<char *>(il), sizeof(il));

                _x = ((double) xyz[0]) * 0.005 - 100.0;
                _y = ((double) xyz[1]) * 0.005 - 100.0;
                _z = ((double) xyz[2]) * 0.005 - 100.0;

                auto &point_3d = points[pid];
                point_3d.raw_pt = Eigen::Vector3d(_x, _y, _z);
                point_3d.timestamp = (double) utime;
                point_3d.pt = point_3d.raw_pt;
            }
            return points;
        }


        ~NCLTIterator() final {
            Close();
        }

    private:
        void Close() {
            if (file) {
                file->close();
                file = nullptr;
            }
        }

        int num_aggregated_pc_;

        std::unique_ptr<std::ifstream> file = nullptr;
    };

    /* -------------------------------------------------------------------------------------------------------------- */
    std::shared_ptr<DatasetSequence> get_dataset_sequence(const DatasetOptions &options, int sequence_id) {
        switch (options.dataset) {
            case KITTI_raw:
            case KITTI_CARLA:
            case KITTI:
                return std::make_shared<DirectoryIterator>(options, sequence_id);
            case NCLT:
                return std::make_shared<NCLTIterator>(options, sequence_id);

            default:
                throw std::runtime_error("Not Implemented Error");
        }
    }


} // namespace ct_icp<|MERGE_RESOLUTION|>--- conflicted
+++ resolved
@@ -25,7 +25,7 @@
     };
 
     const int KITTI_raw_SEQUENCE_IDS[] = {0, 1, 2, 4, 5, 6, 7, 8, 9, 10};
-    const int KITTI_SEQUENCE_IDS[] = { 0, 1, 2, 3, 4, 5, 6, 7, 8, 9, 10, 11, 12, 13, 14, 15, 16, 17, 18, 19, 20, 21 }; 
+    const int KITTI_SEQUENCE_IDS[] = {0, 1, 2, 3, 4, 5, 6, 7, 8, 9, 10, 11, 12, 13, 14, 15, 16, 17, 18, 19, 20, 21};
 
     const int NUMBER_SEQUENCES_KITTI_raw = 10;
     const int NUMBER_SEQUENCES_KITTI = 22;
@@ -180,9 +180,9 @@
                     new_sequence_info.sequence_name = KITTI_CARLA_SEQUENCE_NAMES[new_sequence_info.sequence_id];
                     break;
                 case KITTI:
-                    sequence_id = KITTI_SEQUENCE_IDS[i];
-                    sequence_size = LENGTH_SEQUENCE_KITTI[sequence_id] + 1;
-                    sequence_name = KITTI_SEQUENCE_NAMES[sequence_id];
+                    new_sequence_info.sequence_id = KITTI_SEQUENCE_IDS[i];
+                    new_sequence_info.sequence_size = LENGTH_SEQUENCE_KITTI[new_sequence_info.sequence_id] + 1;
+                    new_sequence_info.sequence_name = KITTI_SEQUENCE_NAMES[new_sequence_info.sequence_id];
                     break;
                 case NCLT:
                     new_sequence_info.sequence_id = i;
@@ -295,7 +295,8 @@
         frame.shrink_to_fit();
 
         for (int i(0); i < (int) frame.size(); i++) {
-            frame[i].alpha_timestamp = min(1.0, max(0.0, 1 - (frame_last_timestamp - frame[i].alpha_timestamp) / (frame_last_timestamp - frame_first_timestamp))); //1.0
+            frame[i].alpha_timestamp = min(1.0, max(0.0, 1 - (frame_last_timestamp - frame[i].alpha_timestamp) /
+                                                             (frame_last_timestamp - frame_first_timestamp))); //1.0
         }
         delete[] dataIn;
 
@@ -373,11 +374,11 @@
 
 
     /* -------------------------------------------------------------------------------------------------------------- */
-    std::vector<Point3D> read_kitti_pointcloud(const DatasetOptions& options, const std::string& path) {
+    std::vector<Point3D> read_kitti_pointcloud(const DatasetOptions &options, const std::string &path) {
         std::vector<Point3D> frame;
         //read ply frame file
         PlyFile plyFileIn(path, fileOpenMode_IN);
-        char* dataIn = nullptr;
+        char *dataIn = nullptr;
         int sizeOfPointsIn = 0;
         int numPointsIn = 0;
         plyFileIn.readFile(dataIn, sizeOfPointsIn, numPointsIn);
@@ -391,16 +392,16 @@
         frame.reserve(numPointsIn);
         for (int i(0); i < numPointsIn; i++) {
             unsigned long long int offset =
-                (unsigned long long int) i * (unsigned long long int) sizeOfPointsIn;
+                    (unsigned long long int) i * (unsigned long long int) sizeOfPointsIn;
             Point3D new_point;
-            new_point.raw_pt[0] = *((float*)(dataIn + offset));
-            offset += sizeof(float);
-            new_point.raw_pt[1] = *((float*)(dataIn + offset));
-            offset += sizeof(float);
-            new_point.raw_pt[2] = *((float*)(dataIn + offset));
+            new_point.raw_pt[0] = *((float *) (dataIn + offset));
+            offset += sizeof(float);
+            new_point.raw_pt[1] = *((float *) (dataIn + offset));
+            offset += sizeof(float);
+            new_point.raw_pt[2] = *((float *) (dataIn + offset));
             offset += sizeof(float);
             new_point.pt = new_point.raw_pt;
-            new_point.alpha_timestamp = *((float*)(dataIn + offset));
+            new_point.alpha_timestamp = *((float *) (dataIn + offset));
             offset += sizeof(float);
 
             if (new_point.alpha_timestamp < frame_first_timestamp) {
@@ -412,19 +413,20 @@
             }
 
             double r = new_point.raw_pt.norm();
-            if ((r > options.min_dist_lidar_center) && (r < options.max_dist_lidar_center) && (new_point.raw_pt[2] > KITTI_MIN_Z)) {
+            if ((r > options.min_dist_lidar_center) && (r < options.max_dist_lidar_center) &&
+                (new_point.raw_pt[2] > KITTI_MIN_Z)) {
                 frame.push_back(new_point);
             }
         }
         frame.shrink_to_fit();
 
-        for (int i(0); i < (int)frame.size(); i++) {
+        for (int i(0); i < (int) frame.size(); i++) {
             frame[i].alpha_timestamp = 1.0; // KITTI frames are already corrected by the camera, then timestamp of points is the same for all points
         }
         delete[] dataIn;
 
         //Intrinsic calibration of the vertical angle of laser fibers (take the same correction for all lasers)
-        for (int i = 0; i < (int)frame.size(); i++) {
+        for (int i = 0; i < (int) frame.size(); i++) {
             Eigen::Vector3d rotationVector = frame[i].pt.cross(Eigen::Vector3d(0., 0., 1.));
             rotationVector.normalize();
             Eigen::Matrix3d rotationScan;
@@ -499,14 +501,14 @@
     }
 
     /* -------------------------------------------------------------------------------------------------------------- */
-    ArrayPoses kitti_transform_trajectory_frame(const vector<TrajectoryFrame>& trajectory, int sequence_id) {
+    ArrayPoses kitti_transform_trajectory_frame(const vector<TrajectoryFrame> &trajectory, int sequence_id) {
         // For KITTI the evaluation uses the end pose of the frame as the pose which is compared to the ground truth
         ArrayPoses poses;
         Eigen::Matrix3d R_Tr = R_Tr_array_KITTI[sequence_id].transpose();
         Eigen::Vector3d T_Tr = T_Tr_array_KITTI[sequence_id];
 
         poses.reserve(trajectory.size());
-        for (auto& frame : trajectory) {
+        for (auto &frame: trajectory) {
             Eigen::Matrix3d center_R;
             Eigen::Vector3d center_t;
 
@@ -634,13 +636,8 @@
         std::vector<Point3D> Frame(size_t index) const override {
             int frame_id = index;
             auto pc = read_pointcloud(options_, sequence_id_, frame_id);
-<<<<<<< HEAD
-            if (options_.dataset == KITTI_raw || options_.dataset == KITTI_CARLA) {
+            if (options_.dataset == KITTI_raw || options_.dataset == KITTI_CARLA || options_.dataset == KITTI) {
                 for (auto &point: pc) {
-=======
-            if (options_.dataset == KITTI_raw || options_.dataset == KITTI_CARLA || options_.dataset == KITTI) {
-                for (auto &point : pc) {
->>>>>>> c65ceee7
                     point.timestamp = frame_id + point.alpha_timestamp;
                 }
             }
